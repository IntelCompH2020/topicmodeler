--- conflicted
+++ resolved
@@ -834,12 +834,7 @@
         no_below = int(self.cf.get('Preproc', 'no_below'))
         no_above = float(self.cf.get('Preproc', 'no_above'))
         keep_n = int(self.cf.get('Preproc', 'keep_n'))
-<<<<<<< HEAD
-        
-=======
-        token_regexp = self.cf.get('Preproc', 'token_regexp')
-
->>>>>>> 335ec302
+
         # The following settings will only be accessed in the "advanced settings panel"
         Y_or_N = input(f"Do you wish to access the advance settings panel [Y/N]?:")
         if Y_or_N.upper() == "Y":
@@ -883,7 +878,6 @@
             EqLists = []
 
         Preproc = {
-<<<<<<< HEAD
                 "min_lemas" :   min_lemas,
                 "no_below" :    no_below,
                 "no_above" :    no_above,
@@ -892,17 +886,6 @@
                 "equivalences": EqLists
             }
             
-=======
-            "min_lemas": min_lemas,
-            "no_below": no_below,
-            "no_above": no_above,
-            "keep_n": keep_n,
-            "token_regexp": token_regexp,
-            "stopwords": StwLists,
-            "equivalences": EqLists
-        }
-
->>>>>>> 335ec302
         displaytext = """
         *************************************************************************************
         We will retrieve all parameters needed for the topic modeling itself
@@ -946,7 +929,6 @@
                 thetas_thr = var_num_keyboard('float', thetas_thr,
                                               'Threshold for topic activation in a doc (sparsification)')
             LDAparam = {
-<<<<<<< HEAD
                 "ntopics" :             ntopics,
                 "alpha" :               alpha,
                 "optimize_interval" :   optimize_interval,
@@ -955,15 +937,6 @@
                 "doc_topic_thr" :       doc_topic_thr,
                 "thetas_thr" :          thetas_thr,
                 "token_regexp" :        token_regexp
-=======
-                "ntopics": ntopics,
-                "alpha": alpha,
-                "optimize_interval": optimize_interval,
-                "num_threads": num_threads,
-                "num_iterations": num_iterations,
-                "doc_topic_thr": doc_topic_thr,
-                "thetas_thr": thetas_thr
->>>>>>> 335ec302
             }
 
         elif trainer == "sparKLDA":
@@ -1023,7 +996,6 @@
         ## END IMT Interface: Next, the actual training should happen
         #############################################################
 
-<<<<<<< HEAD
         # =*=*=*=*=*=*=*=*=*=*=*=*=*=*=*=*=*=*=*=*=*=*=*=*=*=*=*=*=*=*=*=*=*=*
         # This fragment of code creates a spark cluster and submits the task
         # This function is dependent on UC3M local deployment infrastructure
@@ -1056,17 +1028,6 @@
                 check_output(args=cmd, shell=True)
             except:
                 self.logger.error('-- -- Command execution failed')
-=======
-        return
-
-        # Run command for training model
-        cmd = f'python topicmodeling.py --train --config {configFile.as_posix()}'
-        try:
-            self.logger.info(f'-- -- Running command {cmd}')
-            check_output(args=cmd, shell=True)
-        except:
-            self.logger.error('-- -- Command execution failed')
->>>>>>> 335ec302
 
         return
 
