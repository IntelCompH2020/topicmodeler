"""
* *IntelComp H2020 project*
* *Topic Modeling Toolbox*

Provides several classes for Topic Modeling
    - textPreproc: Preparation of datasets for training topic models, including
                   - string cleaning (stopword removal + equivalent terms)
                   - BoW calculation
    - TMmodel: To represent a trained topic model + edition functions
    - MalletTrainer: To train a topic model from a given corpus
"""

import argparse
import json
import multiprocessing as mp
import os
import pickle
import shutil
import sys
from abc import abstractmethod
from pathlib import Path
from subprocess import check_output

import matplotlib.pyplot as plt
import numpy as np
import pandas as pd
import dask.dataframe as dd
import dask.array as da
from dask.diagnostics import ProgressBar
from scipy import sparse
from sklearn.preprocessing import normalize
from gensim import corpora

from neural_models.contextualized_topic_models.ctm_network.ctm import CombinedTM, ZeroShotTM
from neural_models.contextualized_topic_models.utils.data_preparation import prepare_ctm_dataset
from neural_models.pytorchavitm.utils.data_preparation import prepare_dataset
from neural_models.pytorchavitm.avitm_network.avitm import AVITM

"""
# from scipy.spatial.distance import jensenshannon
# import pyLDAvis
import logging
import regex as javare
import re
from tqdm import tqdm
import ipdb
from gensim.utils import check_output, tokenize
import pickle

logging.getLogger("gensim").setLevel(logging.WARNING)
"""


def file_lines(fname):
    """
    Count number of lines in file

    Parameters
    ----------
    fname: Path
        the file whose number of lines is calculated

    Returns
    -------
    number of lines
    """
    with fname.open('r', encoding='utf8') as f:
        for i, l in enumerate(f):
            pass
    return i + 1


class textPreproc(object):
    """
    A simple class to carry out some simple text preprocessing tasks
    that are needed by topic modeling
    - Stopword removal
    - Replace equivalent terms
    - Calculate BoW
    - Generate the files that are needed for training of different
      topic modeling technologies

    It allows to use Gensim or Spark functions
    """

    def __init__(self, stw_files=[], eq_files=[],
                 min_lemas=15, no_below=10, no_above=0.6,
                 keep_n=100000, cntVecModel=None,
                 GensimDict=None, logger=None):
        """
        Initilization Method
        Stopwords and the dictionary of equivalences will be loaded
        during initialization

        Parameters
        ----------
        stw_files: list of str
            List of paths to stopwords files
        eq_files: list of str
            List of paths to equivalent terms files
        min_lemas: int
            Minimum number of lemas for document filtering
        no_below: int
            Minimum number of documents to keep a term in the vocabulary
        no_above: float
            Maximum proportion of documents to keep a term in the vocab
        keep_n: int
            Maximum vocabulary size
        cntVecModel : pyspark.ml.feature.CountVectorizerModel
            CountVectorizer Model to be used for the BOW calculation
        GensimDict : gensim.corpora.Dictionary
            Optimized Gensim Dictionary Object
        logger: Logger object
            To log object activity
        """
        self._stopwords = self._loadSTW(stw_files)
        self._equivalents = self._loadEQ(eq_files)
        self._min_lemas = min_lemas
        self._no_below = no_below
        self._no_above = no_above
        self._keep_n = keep_n
        self._cntVecModel = cntVecModel
        self._GensimDict = GensimDict

        if logger:
            self._logger = logger
        else:
            import logging
            logging.basicConfig(level='INFO')
            self._logger = logging.getLogger('textPreproc')

    def _loadSTW(self, stw_files):
        """
        Loads all stopwords from all files provided in the argument

        Parameters
        ----------
        stw_files: list of str
            List of paths to stopwords files

        Returns
        -------
        stopWords: list of str
            List of stopwords
        """

        stopWords = []
        for stwFile in stw_files:
            with Path(stwFile).open('r', encoding='utf8') as fin:
                stopWords += json.load(fin)['wordlist']

        return list(set(stopWords))

    def _loadEQ(self, eq_files):
        """
        Loads all equivalent terms from all files provided in the argument

        Parameters
        ----------
        eq_files: list of str
            List of paths to equivalent terms files

        Returns
        -------
        equivalents: dictionary
            Dictionary of term_to_replace -> new_term
        """

        equivalent = {}

        for eqFile in eq_files:
            with Path(eqFile).open('r', encoding='utf8') as fin:
                newEq = json.load(fin)['wordlist']
            newEq = [x.split(':') for x in newEq]
            newEq = [x for x in newEq if len(x) == 2]
            newEq = dict(newEq)
            equivalent = {**equivalent, **newEq}

        return equivalent

    def preprocBOW(self, trDF):
        """
        Preprocesses the documents in the dataframe to carry
        out the following tasks
            - Filter out short documents (below min_lemas)
            - Cleaning of stopwords
            - Equivalent terms application
            - BoW calculation

        Parameters
        ----------
        trDF: Pandas or Spark dataframe
            This routine works on the following column "all_lemmas"
            Other columns are left untouched

        Returns
        -------
        trDFnew: A new dataframe with a new colum bow containing the
        bow representation of the documents
        """
        if isinstance(trDF, dd.DataFrame):

            def tkz_clean_str(rawtext):
                """Function to carry out tokenization and cleaning of text

                Parameters
                ----------
                rawtext: str
                    string with the text to lemmatize

                Returns
                -------
                cleantxt: str
                    Cleaned text
                """
                if rawtext == None or rawtext == '':
                    return ''
                else:
                    # lowercase and tokenization (similar to Spark tokenizer)
                    cleantext = rawtext.lower().split()
                    # remove stopwords
                    cleantext = [
                        el for el in cleantext if el not in self._stopwords]
                    # replacement of equivalent words
                    cleantext = [self._equivalents[el] if el in self._equivalents else el
                                 for el in cleantext]
                return cleantext

            # Compute tokens, clean them, and filter out documents
            # with less than minimum number of lemmas
            trDF['final_tokens'] = trDF['all_lemmas'].apply(
                tkz_clean_str, meta=('all_lemmas', 'object'))
            trDF = trDF.loc[trDF.final_tokens.apply(
                len, meta=('final_tokens', 'int64')) >= self._min_lemas]

            # Gensim dictionary creation. It persists the created Dataframe
            # to accelerate dictionary calculation
            # Filtering of words is carried out according to provided values
            self._logger.info('-- -- Gensim Dictionary Generation')

            with ProgressBar():
                DFtokens = trDF[['final_tokens']]
                DFtokens = DFtokens.compute(scheduler='processes')
            self._GensimDict = corpora.Dictionary(
                DFtokens['final_tokens'].values.tolist())

            # Remove words that appear in less than no_below documents, or in more than
            # no_above, and keep at most keep_n most frequent terms

            self._logger.info('-- -- Gensim Filter Extremes')

            self._GensimDict.filter_extremes(no_below=self._no_below,
                                             no_above=self._no_above, keep_n=self._keep_n)

            # We skip the calculation of the bow for each document, because Spark LDA will
            # not be used in this case. Note that this is different from what is done for
            # Spark preprocessing
            trDFnew = trDF

        else:
            # Preprocess data using Spark
            # tokenization
            tk = Tokenizer(inputCol="all_lemmas", outputCol="tokens")
            trDF = tk.transform(trDF)

            # Removal of Stopwords - Skip if not stopwords are provided
            # to save computation time
            if len(self._stopwords):
                swr = StopWordsRemover(inputCol="tokens", outputCol="clean_tokens",
                                       stopWords=self._stopwords)
                trDF = swr.transform(trDF)
            else:
                # We need to create a copy of the tokens with the new name
                trDF = trDF.withColumn("clean_tokens", trDF["tokens"])

            # Filter according to number of lemmas in each document
            trDF = trDF.where(F.size(F.col("clean_tokens")) >= self._min_lemas)

            # Equivalences replacement
            if len(self._equivalents):
                df = trDF.select(trDF.id, F.explode(trDF.clean_tokens))
                df = df.na.replace(self._equivalents, 1)
                df = df.groupBy("id").agg(F.collect_list("col"))
                trDF = (trDF.join(df, trDF.id == df.id, "left")
                        .drop(df.id)
                        .withColumnRenamed("collect_list(col)", "final_tokens")
                        )

            if not self._cntVecModel:
                cntVec = CountVectorizer(inputCol="final_tokens",
                                         outputCol="bow", minDF=self._no_below,
                                         maxDF=self._no_above, vocabSize=self._keep_n)
                self._cntVecModel = cntVec.fit(trDF)

            trDFnew = (self._cntVecModel.transform(trDF)
                           .drop("tokens", "clean_tokens", "final_tokens")
                       )

        return trDFnew

    def saveCntVecModel(self, dirpath):
        """
        Saves a Count Vectorizer Model to the specified path
        Saves also a text document with the corresponding
        vocabulary

        Parameters
        ----------
        dirpath: pathlib.Path
            The folder where the CountVectorizerModel and the
            text file with the vocabulary will be saved

        Returns
        -------
        status: int
            - 1: If the files were generated sucessfully
            - 0: Error (Count Vectorizer Model does not exist)
        """
        if self._cntVecModel:
            cntVecModel = dirpath.joinpath('CntVecModel')
            if cntVecModel.is_dir():
                shutil.rmtree(cntVecModel)
            self._cntVecModel.save(f"file://{cntVecModel.as_posix()}")
            with dirpath.joinpath('vocabulary.txt').open('w', encoding='utf8') as fout:
                fout.write(
                    '\n'.join([el for el in self._cntVecModel.vocabulary]))
            return 1
        else:
            return 0

    def saveGensimDict(self, dirpath):
        """
        Saves a Gensim Dictionary to the specified path
        Saves also a text document with the corresponding
        vocabulary

        Parameters
        ----------
        dirpath: pathlib.Path
            The folder where the Gensim dictionary and the
            text file with the vocabulary will be saved

        Returns
        -------
        status: int
            - 1: If the files were generated sucessfully
            - 0: Error (Gensim dictionary does not exist)
        """
        if self._GensimDict:
            GensimFile = dirpath.joinpath('dictionary.gensim')
            if GensimFile.is_file():
                GensimFile.unlink()
            self._GensimDict.save_as_text(GensimFile)
            with dirpath.joinpath('vocabulary.txt').open('w', encoding='utf8') as fout:
                fout.write(
                    '\n'.join([self._GensimDict[idx] for idx in range(len(self._GensimDict))]))
            return 1
        else:
            return 0

    def exportTrData(self, trDF, dirpath, tmTrainer):
        """
        Exports the training data in the provided dataset to the
        format required by the topic modeling trainer

        Parameters
        ----------
        trDF: Dask or Spark dataframe
            If Spark, the dataframe should contain a column "bow" that will
            be used to calculate the training data
            If Dask, it should contain a column "final_tokens"
        dirpath: pathlib.Path
            The folder where the data will be saved
        tmTrainer: string
            The output format [mallet|sparkLDA|prodLDA|ctm]

        Returns
        -------
        outFile: Path
            A path containing the location of the training data in the indicated format
        """

        self._logger.info(f'-- -- Exporting corpus to {tmTrainer} format')

        if isinstance(trDF, dd.DataFrame):
            # Dask dataframe

            # Remove words not in dictionary, and return a string
            vocabulary = set([self._GensimDict[idx]
                             for idx in range(len(self._GensimDict))])

            def tk_2_text(tokens):
                """Function to filter words not in dictionary, and
                return a string of lemmas 

                Parameters
                ----------
                tokens: list
                    list of "final_tokens"

                Returns
                -------
                lemmasstr: str
                    Clean text including only the lemmas in the dictionary
                """
                #bow = self._GensimDict.doc2bow(tokens)
                # return ''.join([el[1] * (self._GensimDict[el[0]]+ ' ') for el in bow])
                return ' '.join([el for el in tokens if el in vocabulary])

            trDF['cleantext'] = trDF['final_tokens'].apply(
                tk_2_text, meta=('final_tokens', 'str'))

            if tmTrainer == "mallet":

                outFile = dirpath.joinpath('corpus.txt')
                if outFile.is_file():
                    outFile.unlink()

                trDF['2mallet'] = trDF['id'].apply(
                    str, meta=('id', 'str')) + " 0 " + trDF['cleantext']

                with ProgressBar():
                    #trDF = trDF.persist(scheduler='processes')
                    DFmallet = trDF[['2mallet']]
                    DFmallet.to_csv(outFile, index=False, header=False, single_file=True,
                                    compute_kwargs={'scheduler': 'processes'})

            elif tmTrainer == 'sparkLDA':
                self._logger.error(
                    '-- -- sparkLDA requires preprocessing with spark')
                return
            elif tmTrainer == "prodLDA":

                outFile = dirpath.joinpath('corpus.parquet')
                if outFile.is_file():
                    outFile.unlink()

                with ProgressBar():
                    DFparquet = trDF[['id', 'cleantext']].rename(
                        columns={"cleantext": "bow_text"})
                    DFparquet.to_parquet(outFile, write_index=False, compute_kwargs={
                                         'scheduler': 'processes'})

            elif tmTrainer == "ctm":
                outFile = dirpath.joinpath('corpus.parquet')
                if outFile.is_file():
                    outFile.unlink()

                with ProgressBar():
                    DFparquet = trDF[['id', 'cleantext', 'all_rawtext']].rename(
                        columns={"cleantext": "bow_text"})
                    DFparquet.to_parquet(outFile, write_index=False, compute_kwargs={
                                         'scheduler': 'processes'})

        else:
            # Spark dataframe
            if tmTrainer == "mallet":
                # We need to convert the bow back to text, and save text file
                # in mallet format
                outFile = dirpath.joinpath('corpus.txt')
                vocabulary = self._cntVecModel.vocabulary
                spark.sparkContext.broadcast(vocabulary)

                # User defined function to recover the text corresponding to BOW
                def back2text(bow):
                    text = ""
                    for idx, tf in zip(bow.indices, bow.values):
                        text += int(tf) * (vocabulary[idx] + ' ')
                    return text.strip()
                back2textUDF = F.udf(lambda z: back2text(z))

                malletDF = (trDF.withColumn("bow_text", back2textUDF(F.col("bow")))
                            .withColumn("2mallet", F.concat_ws(" 0 ", "id", "bow_text"))
                            .select("2mallet")
                            )
                # Save as text file
                # Ideally everything should get written to one text file directly from Spark
                # but this is failing repeatedly, so I avoid coalescing in Spark and
                # instead concatenate all files after creation
                tempFolder = dirpath.joinpath('tempFolder')
                #malletDF.coalesce(1).write.format("text").option("header", "false").save(f"file://{tempFolder.as_posix()}")
                malletDF.write.format("text").option("header", "false").save(
                    f"file://{tempFolder.as_posix()}")
                # Concatenate all text files
                with outFile.open("w", encoding="utf8") as fout:
                    for inFile in [f for f in tempFolder.iterdir() if f.name.endswith('.txt')]:
                        fout.write(inFile.open("r").read())
                shutil.rmtree(tempFolder)

            elif tmTrainer == "sparkLDA":
                # Save necessary columns for Spark LDA in parquet file
                outFile = dirpath.joinpath('corpus.parquet')
                trDF.select("id", "source", "bow").write.parquet(
                    f"file://{outFile.as_posix()}", mode="overwrite")
            elif tmTrainer == "prodLDA":
                outFile = dirpath.joinpath('corpus.parquet')
                lemas_df = (trDF.withColumn("bow_text", back2textUDF(
                    F.col("bow"))).select("id", "bow_text"))
                lemas_df.write.parquet(
                    f"file://{outFile.as_posix()}", mode="overwrite")
            elif tmTrainer == "ctm":
                outFile = dirpath.joinpath('corpus.parquet')
                lemas_raw_df = (trDF.withColumn("bow_text", back2textUDF(
                    F.col("bow"))).select("id", "bow_text", "all_raw_text"))
                lemas_raw_df.write.parquet(
                    f"file://{outFile.as_posix()}", mode="overwrite")

        return outFile


class TMmodel(object):
    # This class represents a Topic Model according to the LDA generative model
    # Essentially the TM is characterized by
    # _alphas: The weight of each topic
    # _betas: The weight of each word in the vocabulary
    # _thetas: The weight of each topic in each document
    #
    # The TM can be trained with Blei's LDA, Mallet, or any other toolbox that produces a model according to this representation

    # The following variables will store original values of matrices alphas, betas, thetas
    # They will be used to reset the model to original values
    _betas_orig = None
    _thetas_orig = None
    _alphas_orig = None

    _betas = None
    _thetas = None
    _alphas = None
    _edits = None  # Store all editions made to the model
    _ntopics = None
    _betas_ds = None
    _topic_entropy = None
    _descriptions = None
    _vocab = None
    _size_vocab = None

    def __init__(self, betas=None, thetas=None, alphas=None,
                 vocab=None, from_file=None, logger=None):
        """Topic model inititalization

        Inicializacion del model de topicos a partir de las matrices que lo caracterizan
        Ademas de inicializar las correspondientes variables del objeto, se recalcula el Vector
        beta con downscoring (palabras comunes son penalizadas), y se calculan las
        entropias de cada topico.



        Parameters
        ----------
        betas:
            Matriz numpy de tamaño n_topics x n_words (vocab de cada tópico)
        thetas:
            Matriz numpy de tamaño n_docs x n_topics (composición documental)
        alphas:
            Vector de longitud n_topics, con la importancia de cada perfil
        vocab:
            Vocabulary. List of words sorted according to betas matrix
        from_file:
            If not None, contains the name of a file from which the object can be initialized
        logger:
            External logger to use. If None, a logger will be created for the object
        """
        if logger:
            self._logger = logger
        else:
            import logging
            logging.basicConfig(level='INFO')
            self._logger = logging.getLogger('TMmodel')

        # Convert strings to Paths if necessary
        if from_file:
            from_file = Path(from_file)

        # Create model from given data, or recover model from file
        if from_file:
            data = np.load(from_file)
            self._alphas = data['alphas']
            self._betas = data['betas']
            if 'thetas' in data:
                # non-sparse thetas
                self._thetas = data['thetas']
            else:
                self._thetas = sparse.csr_matrix((data['thetas_data'], data['thetas_indices'], data['thetas_indptr']),
                                                 shape=data['thetas_shape'])

            self._alphas_orig = data['alphas_orig']
            self._betas_orig = data['betas_orig']
            if 'thetas_orig' in data:
                self._thetas_orig = data['thetas_orig']
            else:
                self._thetas_orig = sparse.csr_matrix((data['thetas_orig_data'],
                                                       data['thetas_orig_indices'], data['thetas_orig_indptr']),
                                                      shape=data['thetas_orig_shape'])
            self._ntopics = data['ntopics']
            self._betas_ds = data['betas_ds']
            self._topic_entropy = data['topic_entropy']
            self._descriptions = [str(x) for x in data['descriptions']]
            self._edits = [str(x) for x in data['edits']]
        else:
            # Cuando el modelo se genera desde el principio, tenemos que
            # guardar los alphas, betas y thetas tanto en las permanentes
            # como en las actuales que se utilizan para visualizar el modelo
            self._betas_orig = betas
            self._thetas_orig = thetas
            self._alphas_orig = alphas
            self._betas = betas
            self._thetas = thetas
            self._alphas = alphas
            self._edits = []
            self._ntopics = self._thetas.shape[1]
            self._calculate_other()
            # Descripciones
            self._descriptions = [x[1] for x in
                                  self.get_topic_word_descriptions()]
            # Reordenamiento inicial de tópicos
            self.sort_topics()

        self.logger.info(
            '-- -- -- Topic model object (TMmodel) successfully created')
        return

    def _calculate_other(self):
        """This function is intended to calculate all other variables
        of the TMmodel object
            * self._betas_ds
            * self._topic_entropy
        """
        # ======
        # 1. self._betas_ds
        # Calculamos betas con down-scoring
        self._betas_ds = np.copy(self._betas)
        if np.min(self._betas_ds) < 1e-12:
            self._betas_ds += 1e-12
        deno = np.reshape((sum(np.log(self._betas_ds)) /
                          self._ntopics), (self._size_vocab, 1))
        deno = np.ones((self._ntopics, 1)).dot(deno.T)
        self._betas_ds = self._betas_ds * (np.log(self._betas_ds) - deno)
        # ======
        # 2. self._topic_entropy
        # Nos aseguramos de que no hay betas menores que 1e-12. En este caso betas nunca es sparse
        if np.min(self._betas) < 1e-12:
            self._betas += 1e-12
        self._topic_entropy = - \
            np.sum(self._betas * np.log(self._betas), axis=1)
        self._topic_entropy = self._topic_entropy / np.log(self._size_vocab)
        return

    def get_alphas(self):
        return self._alphas

    def get_betas(self):
        return self._betas

    def get_thetas(self):
        return self._thetas

    def get_ntopics(self):
        return self._ntopics

    def get_vocab_id2w(self):
        return self._vocab_id2w

    def get_vocab_w2id(self):
        return self._vocab_w2id

    def get_tpc_corrcoef(self):
        # Computes topic correlation. Highly correlated topics
        # co-occure together
        # Topic mean
        med = np.asarray(np.mean(self._thetas, axis=0)).ravel()
        # Topic square mean
        thetas2 = self._thetas.multiply(self._thetas)
        med2 = np.asarray(np.mean(thetas2, axis=0)).ravel()
        # Topic stds
        stds = np.sqrt(med2 - med ** 2)
        # Topic correlation
        num = self._thetas.T.dot(
            self._thetas).toarray() / self._thetas.shape[0]
        num = num - med[..., np.newaxis].dot(med[np.newaxis, ...])
        deno = stds[..., np.newaxis].dot(stds[np.newaxis, ...])
        return num / deno

    def get_tpc_JSdist(self, thr=1e-3):
        # Computes inter-topic distance based on word distributions
        # using Jensen Shannon distance
        # For a more efficient computation with very large vocabularies
        # we implement a threshold for restricting the distance calculation
        # to columns where any elment is greater than threshold thr
        betas_aux = self._betas[:, np.where(self._betas.max(axis=0) > thr)[0]]
        js_mat = np.zeros((self._ntopics, self._ntopics))
        for k in range(self._ntopics):
            for kk in range(self._ntopics):
                js_mat[k, kk] = jensenshannon(
                    betas_aux[k, :], betas_aux[kk, :])
        return js_mat

    def get_similar_corrcoef(self, npairs):
        # Returns most similar pairs of topics by co-occurence of topics in docs
        corrcoef = self.get_tpc_corrcoef()
        selected = largest_indices(corrcoef, self._ntopics + 2 * npairs)
        return selected

    def get_similar_JSdist(self, npairs, thr=1e-3):
        # Returns most similar pairs of topics by co-occurence of topics in docs
        JSsim = 1 - self.get_tpc_JSdist(thr)
        selected = largest_indices(JSsim, self._ntopics + 2 * npairs)
        return selected

    def get_descriptions(self, tpc=None):
        if not tpc:
            return self._descriptions
        else:
            return self._descriptions[tpc]

    def set_description(self, desc_tpc, tpc):
        """Set description of topic tpc to desc_tpc

        Parameters
        ----------
        desc_tpc:
            String with the description for the topic
        tpc:
            Number of topic
        """
        if tpc > self._ntopics - 1:
            print(
                'Error setting topic description: Topic ID is larger than number of topics')
        else:
            self._descriptions[tpc] = desc_tpc
        return

    def save_npz(self, npzfile):
        """Salva las matrices que caracterizan el modelo de tópicos en un fichero npz de numpy

        Parameters
        ----------
        npzfile:
            Nombre del fichero en el que se guardará el modelo
        """
        if isinstance(self._thetas, sparse.csr_matrix):
            np.savez(npzfile, alphas=self._alphas, betas=self._betas,
                     thetas_data=self._thetas.data, thetas_indices=self._thetas.indices,
                     thetas_indptr=self._thetas.indptr, thetas_shape=self._thetas.shape,
                     alphas_orig=self._alphas_orig, betas_orig=self._betas_orig,
                     thetas_orig_data=self._thetas_orig.data, thetas_orig_indices=self._thetas_orig.indices,
                     thetas_orig_indptr=self._thetas_orig.indptr, thetas_orig_shape=self._thetas_orig.shape,
                     ntopics=self._ntopics, betas_ds=self._betas_ds, topic_entropy=self._topic_entropy,
                     descriptions=self._descriptions, edits=self._edits)
        else:
            np.savez(npzfile, alphas=self._alphas, betas=self._betas, thetas=self._thetas,
                     alphas_orig=self._alphas_orig, betas_orig=self._betas_orig, thetas_orig=self._thetas_orig,
                     ntopics=self._ntopics, betas_ds=self._betas_ds, topic_entropy=self._topic_entropy,
                     descriptions=self._descriptions, edits=self._edits)

        if len(self._edits):
            edits_file = Path(npzfile).parent.joinpath('model_edits.txt')
            with edits_file.open('w', encoding='utf8') as fout:
                [fout.write(el + '\n') for el in self._edits]

    def thetas2sparse(self, thr):
        """Convert thetas matrix to CSR format

        Parameters
        ----------
        thr:
            Threshold to umbralize the matrix
        """
        self._thetas[self._thetas < thr] = 0
        self._thetas = sparse.csr_matrix(self._thetas, copy=True)
        self._thetas = normalize(self._thetas, axis=1, norm='l1')
        self._thetas_orig[self._thetas_orig < thr] = 0
        self._thetas_orig = sparse.csr_matrix(self._thetas_orig, copy=True)
        self._thetas_orig = normalize(self._thetas_orig, axis=1, norm='l1')

    def muestra_perfiles(self, n_palabras=10, tfidf=True, tpc=None):
        """Muestra por pantalla los perfiles del modelo lda por pantalla

        Parameters
        ----------
        n_palabas:
            Número de palabras a mostrar para cada perfil
        tfidf:
            Si True, se hace downscaling de palabras poco específicas (Blei and Lafferty, 2009)
        tpc:
            If not None, se imprimen los tópicos con ID en la lista tpc e.g.: tpc = [0,3,4]
        """
        if not tpc:
            tpc = range(self._ntopics)
        for i in tpc:
            if tfidf:
                words = [self._vocab_id2w[str(idx2)]
                         for idx2 in np.argsort(self._betas_ds[i])[::-1][0:n_palabras]]
            else:
                words = [self._vocab_id2w[str(idx2)]
                         for idx2 in np.argsort(self._betas[i])[::-1][0:n_palabras]]
            print(str(i) + '\t' +
                  str(self._alphas[i]) + '\t' + ', '.join(words))
        return

    def muestra_descriptions(self, tpc=None, simple=False):
        """Muestra por pantalla las descripciones de los perfiles del modelo lda

        Parameters
        ----------
        tpc:
            If not None, se imprimen los tópicos con ID en la lista tpc e.g.: tpc = [0,3,4]
        """
        if not tpc:
            tpc = range(self._ntopics)
        for i in tpc:
            if not simple:
                print(str(i) + '\t' +
                      str(self._alphas[i]) + '\t' + self._descriptions[i])
            else:
                print('\t'.join(self._descriptions[i].split(', ')))

    def get_topic_word_descriptions(self, n_palabras=15, tfidf=True, tpc=None):
        """Devuelve una lista con las descripciones del modelo de tópicos

        Parameters
        ----------
        n_palabas:
            Número de palabras a mostrar para cada perfil
        tfidf:
            Si True, se hace downscaling de palabras poco específicas (Blei and Lafferty, 2009)
        tpc:
            If not None, se devuelven las descripciones de los tópicos con ID en la lista tpc e.g.: tpc = [0,3,4]                        
        """
        if not tpc:
            tpc = range(self._ntopics)
        tpc_descs = []
        for i in tpc:
            if tfidf:
                words = [self._vocab_id2w[str(idx2)]
                         for idx2 in np.argsort(self._betas_ds[i])[::-1][0:n_palabras]]
            else:
                words = [self._vocab_id2w[str(idx2)]
                         for idx2 in np.argsort(self._betas[i])[::-1][0:n_palabras]]
            tpc_descs.append((i, ', '.join(words)))
        return tpc_descs

    def most_significant_words_per_topic(self, n_palabras=10, tfidf=True, tpc=None):
        """Devuelve una lista de listas de tuplas, en el formato:
        ::

            [  [(palabra1tpc1, beta), (palabra2tpc1, beta)],
            [   (palabra1tpc2, beta), (palabra2tpc2, beta)]   ]

        Parameters
        ----------
        n_palabas:
            Número de palabras que se devuelven para cada perfil
        tfidf:
            Si True, para la relevancia se emplea el downscaling de palabras poco específicas de (Blei and Lafferty, 2009)
        tpc:
            If not None, se devuelven únicamente las descripciones de los tópicos con ID en la lista tpc e.g.: tpc = [0,3,4]                        
        """
        if not tpc:
            tpc = range(self._ntopics)
        mswpt = []
        for i in tpc:
            if tfidf:
                words = [(self._vocab_id2w[str(idx2)], self._betas[i, idx2])
                         for idx2 in np.argsort(self._betas_ds[i])[::-1][0:n_palabras]]
            else:
                words = [(self._vocab_id2w[str(idx2)], self._betas[i, idx2])
                         for idx2 in np.argsort(self._betas[i])[::-1][0:n_palabras]]
            mswpt.append(words)
        return mswpt

    def ndocs_active_topic(self):
        """Returns the number of documents where each topic is active"""
        return (self._thetas != 0).sum(0).tolist()[0]

    def delete_topic(self, tpc):
        """Deletes the indicated topic

        Parameters
        ----------
        tpc:
            The topic to delete (an integer in range 0:ntopics)
        """
        # Keep record of model changes
        self._edits.append('d ' + str(tpc))
        # Update data matrices
        self._betas = np.delete(self._betas, tpc, 0)
        # It could be more efficient, but this complies with full and csr matrices
        tpc_keep = [k for k in range(self._ntopics) if k != tpc]
        self._thetas = self._thetas[:, tpc_keep]
        self._thetas = normalize(self._thetas, axis=1, norm='l1')
        self._alphas = np.asarray(np.mean(self._thetas, axis=0)).ravel()
        self._ntopics = self._thetas.shape[1]

        # Remove topic description
        del self._descriptions[tpc]
        # Recalculate all other stuff
        self._calculate_other()

        return

    def fuse_topics(self, tpcs):
        """Hard fusion of several topics

        Parameters
        ----------
        tpcs:
            List of topics for the fusion
        """
        # Keep record of model chages
        tpcs = sorted(tpcs)
        self._edits.append('f ' + ' '.join([str(el) for el in tpcs]))
        # Update data matrices. For beta we keep an average of topic vectors
        weights = self._alphas[tpcs]
        bet = weights[np.newaxis, ...].dot(
            self._betas[tpcs, :]) / (sum(weights))
        # keep new topic vector in upper position
        self._betas[tpcs[0], :] = bet
        self._betas = np.delete(self._betas, tpcs[1:], 0)
        # For theta we need to keep the sum. Since adding implies changing
        # structure, we need to convert to full matrix first
        # No need to renormalize
        thetas_full = self._thetas.toarray()
        thet = np.sum(thetas_full[:, tpcs], axis=1)
        thetas_full[:, tpcs[0]] = thet
        thetas_full = np.delete(thetas_full, tpcs[1:], 1)
        self._thetas = sparse.csr_matrix(thetas_full, copy=True)
        # Compute new alphas and number of topics
        self._alphas = np.asarray(np.mean(self._thetas, axis=0)).ravel()
        self._ntopics = self._thetas.shape[1]

        # Remove topic descriptions
        for tpc in tpcs[1:]:
            del self._descriptions[tpc]

        # Recalculate all other stuff
        self._calculate_other()

        return

    def sort_topics(self):
        """Sort topics according to topic size"""
        # Indexes for topics reordering
        idx = np.argsort(self._alphas)[::-1]
        self._edits.append('s ' + ' '.join([str(el) for el in idx]))

        # Sort data matrices
        self._alphas = self._alphas[idx]
        self._betas = self._betas[idx, :]
        self._thetas = self._thetas[:, idx]

        # Sort topic descriptions
        self._descriptions = [self._descriptions[k] for k in idx.tolist()]

        # Recalculate all other stuff
        self._calculate_other()

        return

    def reset_model(self):
        """Resetea el modelo al resultado del LDA original con todos los tópicos"""
        self.__init__(betas=self._betas_orig, thetas=self._thetas_orig,
                      alphas=self._alphas_orig, vocabfreq_file=self._vocabfreq_file)
        return

    def pyLDAvis(self, htmlfile, ndocs, njobs=-1):
        """Generación de la visualización de pyLDAvis
        La visualización se almacena en el fichero que se recibe como argumento

        Parameters
        ----------
        htmlfile:
            Path to generated html file
        ndocs:
            Number of documents used to compute the visualization
        njobs:
            Number of jobs used to accelerate pyLDAvis
        """
        if len([el for el in self._edits if el.startswith('d')]):
            self.logger.error(
                '-- -- -- pyLDAvis: El modelo ha sido editado y se han eliminado tópicos.')
            self.logger.error(
                '-- -- -- pyLDAvis: No se puede generar la visualización.')
            return

        print('Generating pyLDAvisualization. This is an intensive task, consider sampling number of documents')
        print('The corpus you are using has been trained on',
              self._thetas.shape[0], 'documents')
        # Ask user for a different number of docs, than default setting in config file
        ndocs = var_num_keyboard('int', ndocs,
                                 'How many documents should be used to compute the visualization?')
        if ndocs > self._thetas.shape[0]:
            ndocs = self._thetas.shape[0]
        perm = np.sort(np.random.permutation(self._thetas.shape[0])[:ndocs])
        # We consider all documents are equally important
        doc_len = ndocs * [1]
        vocab = [self._vocab_id2w[str(k)]
                 for k in range(len(self._vocab_id2w))]
        vis_data = pyLDAvis.prepare(self._betas, self._thetas[perm, ].toarray(),
                                    doc_len, vocab, self._vocabfreq, lambda_step=0.05,
                                    sort_topics=False, n_jobs=njobs)
        print('Se ha generado la visualización. El fichero se guardará en la carpeta del modelo:')
        print(htmlfile)
        pyLDAvis.save_html(vis_data, htmlfile)
        return

    def automatic_topic_labeling(self, pathlabeling, ranking='unsupervised', nwords=10, workers=3,
                                 num_candidates=19, num_unsup_labels=5, num_sup_labels=5):
        """Genera vector de descripciones para los tópcios de un modelo
        Las descripciones o títulos de los tópicos se guardan en `self._descriptions`

        .. sectionauthor:: Simón Roca Sotelo

        Parameters
        ----------
        pathlabeling:
            Root path to NETL files
        ranking:
            Method to rank candidates ('supervised','unsupervised','both')
        nwords:
            Number of words for representing a topic.
        workers:
            Number of workers for parallel computation
        num_candidates:
            Number of candidates for each topic
        num_unsup_labels:
            Top N unsupervised labels to propose
        num_sup_labels:
            Top N supervised labels to propose

        """

        self.logger.info('-- -- -- NETL: Running automatic_topic_labeling ...')

        # Make sure pathlabeling is a Path
        pathlabeling = Path(pathlabeling)
        # Relative paths to needed files (pre-trained models)
        doc2vecmodel = pathlabeling.joinpath(
            'pre_trained_models', 'doc2vec', 'docvecmodel.d2v')
        word2vecmodel = pathlabeling.joinpath(
            'pre_trained_models', 'word2vec', 'word2vec')
        doc2vec_indices_file = pathlabeling.joinpath(
            'support_files', 'doc2vec_indices')
        word2vec_indices_file = pathlabeling.joinpath(
            'support_files', 'word2vec_indices')
        # This is precomputed pagerank model needed to genrate pagerank features.
        pagerank_model = pathlabeling.joinpath(
            'support_files', 'pagerank-titles-sorted.txt')
        # SVM rank classify. After you download SVM Ranker classify gibve the path of svm_rank_classify here
        svm_classify = pathlabeling.joinpath(
            'support_files', 'svm_rank_classify')
        # This is trained supervised model on the whole our dataset.
        # Run train train_svm_model.py if you want a new model on different dataset.
        pretrained_svm_model = pathlabeling.joinpath(
            'support_files', 'svm_model')

        # Relative paths to temporal files created during execution.
        # The output file for supervised labels.
        out_sup = pathlabeling.joinpath('output_supervised')
        data = pathlabeling.joinpath('temp_topics.csv')
        out_unsup = pathlabeling.joinpath('output_unsupervised')
        cand_gen_output = pathlabeling.joinpath('output_candidates')

        # Deleting temporal files if they exist from a previous run.
        temp_files = [cand_gen_output, data, out_sup, out_unsup]
        [f.unlink() for f in temp_files if f.is_file()]

        # Topics to a temporal file.
        descr = [x[1] for x in self.get_topic_word_descriptions(
            n_palabras=nwords, tfidf=False)]
        with data.open('w', encoding='utf-8') as f:
            head = ['topic_id']
            for n in range(nwords):
                head.append('term' + str(n))
            f.write(','.join(head) + '\n')
            for el in descr:
                f.write(el.replace(', ', ','))
                f.write('\n')

        # Calling external script for candidate generation.
        query1 = 'python ' + str(pathlabeling.joinpath('cand_generation.py')) + ' ' + \
                 str(num_candidates) + ' ' + str(doc2vecmodel) + ' ' + str(word2vecmodel) + \
                 ' ' + str(data) + ' ' + str(cand_gen_output) + ' ' + str(doc2vec_indices_file) + \
                 ' ' + str(word2vec_indices_file) + ' ' + str(workers)

        try:
            self.logger.debug('-- -- -- NETL: Extracting candidate labels')
            self.logger.debug('-- -- -- NETL: Query is gonna be: ' + query1)
            check_output(args=query1, shell=True)
        except:
            self.logger.error(
                '-- -- -- NETL failed to extract labels. Revise your command')
            return

        final = []

        # Ranking the previously obtained candidates, in the variants mentioned above.
        try:

            if ranking == 'both' or ranking == 'supervised':
                query2 = 'python ' + str(pathlabeling.joinpath('supervised_labels.py')) + \
                         ' ' + str(num_sup_labels) + ' ' + str(pagerank_model) + ' ' + \
                         str(data) + ' ' + str(cand_gen_output) + ' ' + str(svm_classify) + \
                         ' ' + str(pretrained_svm_model) + ' ' + str(out_sup)
                try:
                    self.logger.debug(
                        '-- -- -- NETL: Executing Supervised Model')
                    self.logger.debug(
                        '-- -- -- NETL: Query is gonna be: ' + query2)
                    check_output(args=query2, shell=True)
                except:
                    self.logger.error(
                        '-- -- -- NETL failed to extract labels (sup). Revise your command')
                    return

                sup = []
                with out_sup.open('r', encoding='utf-8') as f:
                    for l in f.readlines():
                        sup.append(l.replace('\n', '').split(','))

            if ranking == 'both' or ranking == 'unsupervised':
                query3 = 'python ' + str(pathlabeling.joinpath('unsupervised_labels.py')) + \
                         ' ' + str(num_unsup_labels) + ' ' + str(data) + ' ' + \
                         str(cand_gen_output) + ' ' + str(out_unsup)
                try:
                    self.logger.info(
                        '-- -- -- NETL Executing Unsupervised model')
                    self.logger.info(
                        '-- -- -- NETL: Query is gonna be: ' + query3)
                    check_output(args=query3, shell=True)
                except:
                    self.logger.error(
                        '-- -- -- NETL failed to rank labels (unsup). Revise your command')
                    return

                unsup = []
                with out_unsup.open('r', encoding='utf-8') as f:
                    for l in f.readlines():
                        unsup.append(l.replace('\n', '').split(','))

            # Joining supervised and unsupervised labels, and getting unique labels.
            for i in range(self._ntopics):
                if ranking == 'both':
                    final.append(list(set(sup[i] + unsup[i])))
                elif ranking == 'supervised':
                    final.append(list(set(sup[i])))
                elif ranking == 'unsupervised':
                    final.append(list(set(unsup[i])))
        except Exception as e:
            self.logger.error(
                '-- -- -- NETL: Something went wrong. Revise the previous log.')

        # Deleting temporal files at the end
        self.logger.debug('-- -- -- NETL: Deleting temporal files')
        [f.unlink() for f in temp_files if f.is_file()]

        if len(final) > 0:
            for k, wds in enumerate(final):
                proposed = ', '.join(wds)
                print(10 * '=')
                print('Topic ', k)
                print('Current description is', self._descriptions[k])
                print('Proposed description is', wds)
                print('\n')
                if request_confirmation(msg='Keep newly proposed description?'):
                    self._descriptions[k] = proposed
        return


class Trainer(object):
    """
    Wrapper for a Generic Topic Model Training. Implements the
    following functionalities
    - Import of the corpus to the mallet internal training format
    - Training of the model
    - Creation and persistence of the TMmodel object for tm curation
    - Execution of some other time consuming tasks (pyLDAvis, ..)

    """

    def __init__(self, logger=None):
        """
        Initilization Method

        Parameters
        ----------
        logger: Logger object
            To log object activity
        """

        if logger:
            self._logger = logger
        else:
            import logging
            logging.basicConfig(level='INFO')
            self._logger = logging.getLogger('textPreproc')

        return

    def _SaveThrFig(self, thetas32, plotFile):
        """Creates a figure to illustrate the effect of thresholding
        The distribution of thetas is plotted, together with the value
        that the trainer is programmed to use for the thresholding

        Parameters
        ----------
        thetas32: 2d numpy array
            the doc-topics matrix for a topic model
        plotFile: Path
            The name of the file where the plot will be saved
        """
        allvalues = np.sort(thetas32.flatten())
        step = int(np.round(len(allvalues) / 1000))
        plt.semilogx(allvalues[::step], (100 / len(allvalues))
                     * np.arange(0, len(allvalues))[::step])
        plt.semilogx([self._thetas_thr, self._thetas_thr], [0, 100], 'r')
        plt.savefig(plotFile)
        plt.close()

        return

    @abstractmethod
    def _createTMmodel(self, modelFolder):
        """Creates an object of class TMmodel hosting the topic model
        that has been trained and whose output is available at the
        provided folder

        Parameters
        ----------
        modelFolder: Path
            the folder with the mallet output files

        Returns
        -------
        tm: TMmodel
            The topic model as an object of class TMmodel

        """

        pass

    @abstractmethod
    def fit(self):
        """
        Training of Topic Model
        """

        pass


class MalletTrainer(Trainer):
    """
    Wrapper for the Mallet Topic Model Training. Implements the
    following functionalities
    - Import of the corpus to the mallet internal training format
    - Training of the model
    - Creation and persistence of the TMmodel object for tm curation
    - Execution of some other time consuming tasks (pyLDAvis, ..)

    """

    def __init__(self, mallet_path, ntopics=25, alpha=5.0, optimize_interval=10, num_threads=4, num_iterations=1000, doc_topic_thr=0.0, thetas_thr=0.003, token_regexp=None, logger=None):
        """
        Initilization Method

        Parameters
        ----------
        mallet_path: str
            Full path to mallet binary
        ntopics: int
            Number of topics for the model
        alpha: float
            Parameter for the Dirichlet prior on doc distribution
        optimize_interval: int
            Number of steps betweeen parameter reestimation
        num_threads: int
            Number of threads for the optimization
        num_iterations: int
            Number of iterations for the mallet training
        doc_topic_thr: float
            Min value for topic proportions during mallet training
        thetas_thr: float
            Min value for sparsification of topic proportions after training
        token_regexp: str
            Regular expression for mallet topic model trainer (java type)
        logger: Logger object
            To log object activity
        """

        super().__init__(logger)

        self._mallet_path = Path(mallet_path)
        self._ntopics = ntopics
        self._alpha = alpha
        self._optimize_interval = optimize_interval
        self._num_threads = num_threads
        self._num_iterations = num_iterations
        self._doc_topic_thr = doc_topic_thr
        self._thetas_thr = thetas_thr
        self._token_regexp = token_regexp

        if not self._mallet_path.is_file():
            self._logger.error(
                f'-- -- Provided mallet path is not valid -- Stop')
            sys.exit()

        return

    def _createTMmodel(self, modelFolder):
        """Creates an object of class TMmodel hosting the topic model
        that has been trained using mallet topic modeling and whose
        output is available at the provided folder

        Parameters
        ----------
        modelFolder: Path
            the folder with the mallet output files

        Returns
        -------
        tm: TMmodel
            The topic model as an object of class TMmodel

        """

        thetas_file = modelFolder.joinpath('doc-topics.txt')

        cols = [k for k in np.arange(2, self._ntopics + 2)]

        # Sparsification of thetas matrix
        self._logger.debug('-- -- Sparsifying doc-topics matrix')
        thetas32 = np.loadtxt(thetas_file, delimiter='\t',
                              dtype=np.float32, usecols=cols)
        # thetas32 = np.loadtxt(thetas_file, delimiter='\t', dtype=np.float32)[:,2:]
        # Create figure to check thresholding is correct
        self._SaveThrFig(thetas32, modelFolder.joinpath('thetasDist.pdf'))
        # Set to zeros all thetas below threshold, and renormalize
        thetas32[thetas32 < self._thetas_thr] = 0
        thetas32 = normalize(thetas32, axis=1, norm='l1')
        print(thetas32.shape)
        thetas32 = sparse.csr_matrix(thetas32, copy=True)

        # Recalculate topic weights to avoid errors due to sparsification
        alphas = np.asarray(np.mean(thetas32, axis=0)).ravel()

        # Create vocabulary files and calculate beta matrix
        # A vocabulary is available with words provided by the Count Vectorizer object,
        # but the new files need the order used by mallet
        wtcFile = modelFolder.joinpath('word-topic-counts.txt')
        vocab_size = file_lines(wtcFile)
        betas = np.zeros((self._ntopics, vocab_size))
        vocab = []
        term_freq = np.zeros((vocab_size,))

        with wtcFile.open('r', encoding='utf8') as fin:
            for i, line in enumerate(fin):
                elements = line.split()
                vocab.append(elements[1])
                for counts in elements[2:]:
                    tpc = int(counts.split(':')[0])
                    cnt = int(counts.split(':')[1])
                    betas[tpc, i] += cnt
                    term_freq[i] += cnt
        betas = normalize(betas, axis=1, norm='l1')
        # save vocabulary and frequencies
        vocabfreq_file = modelFolder.joinpath('vocab_freq.txt')
        with vocabfreq_file.open('w', encoding='utf8') as fout:
            [fout.write(el[0] + '\t' + str(int(el[1])) + '\n')
             for el in zip(vocab, term_freq)]
        self._logger.debug('-- -- Mallet training: Vocabulary file generated')

        tm = TMmodel(betas=betas, thetas=thetas32, alphas=alphas,
                     vocabfreq_file=vocabfreq_file)

        # Remove doc-topics file. It is no longer needed and takes a lot of space
        thetas_file.unlink()

        return tm

    def fit(self, corpusFile):
        """
        Training of Mallet Topic Model

        Parameters
        ----------
        corpusFile: Path
            Path to txt file in mallet format
            id 0 token1 token2 token3 ...
        """

        # Output model folder and training file for the corpus
        if not corpusFile.is_file():
            self._logger.error(
                f'-- -- Provided corpus Path does not exist -- Stop')
            sys.exit()

        modelFolder = corpusFile.parent.joinpath('modelFiles')
        modelFolder.mkdir()

        ##################################################
        # Importing Data to mallet
        self._logger.info('-- -- Mallet Corpus Generation: Mallet Data Import')

        corpusMallet = modelFolder.joinpath('corpus.mallet')

        cmd = self._mallet_path.as_posix() + \
            ' import-file --preserve-case --keep-sequence ' + \
            '--remove-stopwords --token-regex "' + self._token_regexp + \
            '" --input %s --output %s'
        cmd = cmd % (corpusFile, corpusMallet)

        try:
            self._logger.info(f'-- -- Running command {cmd}')
            check_output(args=cmd, shell=True)
        except:
            self._logger.error(
                '-- -- Mallet failed to import data. Revise command')

        ##################################################
        # Mallet Topic model training
        configMallet = modelFolder.joinpath('mallet.config')

        with configMallet.open('w', encoding='utf8') as fout:
            fout.write('input = ' + corpusMallet.resolve().as_posix() + '\n')
            fout.write('num-topics = ' + str(self._ntopics) + '\n')
            fout.write('alpha = ' + str(self._alpha) + '\n')
            fout.write('optimize-interval = ' +
                       str(self._optimize_interval) + '\n')
            fout.write('num-threads = ' + str(self._num_threads) + '\n')
            fout.write('num-iterations = ' + str(self._num_iterations) + '\n')
            fout.write('doc-topics-threshold = ' +
                       str(self._doc_topic_thr) + '\n')
            # fout.write('output-state = ' + os.path.join(self._outputFolder, 'topic-state.gz') + '\n')
            fout.write('output-doc-topics = ' +
                       modelFolder.joinpath('doc-topics.txt').resolve().as_posix() + '\n')
            fout.write('word-topic-counts-file = ' +
                       modelFolder.joinpath('word-topic-counts.txt').resolve().as_posix() + '\n')
            fout.write('diagnostics-file = ' +
                       modelFolder.joinpath('diagnostics.xml ').resolve().as_posix() + '\n')
            fout.write('xml-topic-report = ' +
                       modelFolder.joinpath('topic-report.xml').resolve().as_posix() + '\n')
            fout.write('output-topic-keys = ' +
                       modelFolder.joinpath('topickeys.txt').resolve().as_posix() + '\n')
            fout.write('inferencer-filename = ' +
                       modelFolder.joinpath('inferencer.mallet').resolve().as_posix() + '\n')
            # fout.write('output-model = ' + \
            #    self._outputFolder.joinpath('mallet_output').joinpath('modelo.bin').as_posix() + '\n')
            # fout.write('topic-word-weights-file = ' + \
            #    self._outputFolder.joinpath('mallet_output').joinpath('topic-word-weights.txt').as_posix() + '\n')

        cmd = str(self._mallet_path) + \
            ' train-topics --config ' + str(configMallet)

        try:
            self._logger.info(
                f'-- -- Training mallet topic model. Command is {cmd}')
            check_output(args=cmd, shell=True)
        except:
            self._logger.error('-- -- Model training failed. Revise command')
            return

        ##################################################
        # Create TMmodel object

        tm = self._createTMmodel(modelFolder)
        tm.save_npz(corpusFile.parent.joinpath('model.npz'))

        return


class ProdLDATrainer(Trainer):
    """
    Wrapper for the ProdLDA Topic Model Training. Implements the
    following functionalities
    - Transformation of the corpus to the ProdLDA internal training format
    - Training of the model
    - Creation and persistence of the TMmodel object for tm curation
    - Execution of some other time consuming tasks (pyLDAvis, ..)

    """

    def __init__(self, n_components=10, model_type='prodLDA',
                 hidden_sizes=(100, 100), activation='softplus', dropout=0.2,
                 learn_priors=True, batch_size=64, lr=2e-3, momentum=0.99,
                 solver='adam', num_epochs=100, reduce_on_plateau=False,
                 topic_prior_mean=0.0, topic_prior_variance=None, num_samples=10, num_data_loader_workers=mp.cpu_count(), thetas_thr=0.003, logger=None):
        """
        Initilization Method

        Parameters
        ----------
        n_components : int (default=10)
            Number of topic components
        model_type : string (default='prodLDA')
            Type of the model that is going to be trained, 'prodLDA' or 'LDA'
        hidden_sizes : tuple, length = n_layers (default=(100,100))
            Size of the hidden layer
        activation : string (default='softplus')
            Activation function to be used, chosen from 'softplus', 'relu', 'sigmoid', 'leakyrelu', 'rrelu', 'elu',
            'selu' or 'tanh'
        dropout : float (default=0.2)
            Percent of neurons to drop out.
        learn_priors : bool, (default=True)
            If true, priors are made learnable parameters
        batch_size : int (default=64)
            Size of the batch to use for training
        lr: float (defualt=2e-3)
            Learning rate to be used for training
        momentum: folat (default=0.99)
            Momemtum to be used for training
        solver: string (default='adam')
            NN optimizer to be used, chosen from 'adagrad', 'adam', 'sgd', 'adadelta' or 'rmsprop' 
        num_epochs: int (default=100)
            Number of epochs to train for
        reduce_on_plateau: bool (default=False)
            If true, reduce learning rate by 10x on plateau of 10 epochs 
        topic_prior_mean: double (default=0.0)
            Mean parameter of the prior
        topic_prior_variance: double (default=None)
            Variance parameter of the prior
        num_samples: int (default=10)
            Number of times the theta needs to be sampled
        num_data_loader_workers: int (default=0)
            Number of subprocesses to use for data loading
        verbose: bool
            If True, additional logs are displayed
        thetas_thr: float
            Min value for sparsification of topic proportions after training
        logger: Logger object
            To log object activity
        """

        super().__init__(logger)

        self._n_components = n_components
        self._model_type = model_type
        self._hidden_sizes = hidden_sizes
        self._activation = activation
        self._dropout = dropout
        self._learn_priors = learn_priors
        self._batch_size = batch_size
        self._lr = lr
        self._momentum = momentum
        self._solver = solver
        self._num_epochs = num_epochs
        self._reduce_on_plateau = reduce_on_plateau
        self._topic_prior_mean = topic_prior_mean
        self._topic_prior_variance = topic_prior_variance
        self._num_samples = num_samples
        self._num_data_loader_workers = num_data_loader_workers
        self._thetas_thr = thetas_thr

        return

    def _createTMmodel(self, modelFolder, avitm):
        """Creates an object of class TMmodel hosting the topic model
        that has been trained using ProdLDA topic modeling and whose
        output is available at the provided folder

        Parameters
        ----------
        modelFolder: Path
            the folder with the mallet output files

        Returns
        -------
        tm: TMmodel
            The topic model as an object of class TMmodel

        """

        # Get thetas
        thetas32 = np.asarray(
            avitm.get_doc_topic_distribution(avitm.train_data))  # .T

        # Sparsification of thetas matrix
        self._logger.debug('-- -- Sparsifying doc-topics matrix')
        # Create figure to check thresholding is correct
        self._SaveThrFig(thetas32, modelFolder.joinpath('thetasDist.pdf'))
        # Set to zeros all thetas below threshold, and renormalize
        thetas32[thetas32 < self._thetas_thr] = 0
        thetas32 = normalize(thetas32, axis=1, norm='l1')
        thetas32 = sparse.csr_matrix(thetas32, copy=True)

        # Recalculate topic weights to avoid errors due to sparsification
        alphas = np.asarray(np.mean(thetas32, axis=0)).ravel()

        # Calculate beta matrix
        betas = avitm.get_topic_word_distribution()

        # Create vocabulary files and calculate beta matrix
        betas = avitm.get_topic_word_distribution()
        vocab_size = betas.shape[1]
        vocab = []
        term_freq = np.zeros((vocab_size,))

        for top in np.arange(self._n_components):
            for idx, word in self._id2token.items():
                vocab.append(word)
                cnt = betas[top][idx]
                term_freq[idx] += cnt  # TODO: This is not the freq
        # Save vocabulary and frequencies
        vocabfreq_file = modelFolder.joinpath('vocab_freq.txt')
        with vocabfreq_file.open('w', encoding='utf8') as fout:
            [fout.write(el[0] + '\t' + str(int(el[1])) + '\n')
             for el in zip(vocab, term_freq)]
        self._logger.debug('-- -- ProdLDA training: Vocabulary file generated')

        tm = TMmodel(betas=betas, thetas=thetas32, alphas=alphas,
                     vocabfreq_file=vocabfreq_file)

        return tm

    def fit(self, corpusFile):
        """
        Training of ProdLDA Topic Model

        Parameters
        ----------
        corpusFile: Path
            Path to txt file in mallet format
            id 0 token1 token2 token3 ...
        """

        # Output model folder and training file for the corpus
        if not os.path.exists(corpusFile):
            self._logger.error(
                f'-- -- Provided corpus Path does not exist -- Stop')
            sys.exit()

        modelFolder = corpusFile.parent.joinpath('modelFiles')
        modelFolder.mkdir()

        # Generating the corpus in the input format required by ProdLDA
        self._logger.info(
            '-- -- ProdLDA Corpus Generation: BOW Dataset object')
        df = pd.read_parquet(corpusFile)
        df_lemas = df[["bow_text"]].values.tolist()
        df_lemas = [doc[0].split() for doc in df_lemas]

        self._corpus = [el for el in df_lemas]
        self._train_dataset, self._val_dataset, self._bow_size, self._id2token, self._docs_train = \
            prepare_dataset(self._corpus)

        # Save training corpus
        corpus_file = modelFolder.joinpath('corpus.txt')
        with open(corpus_file, 'w', encoding='utf-8') as fout:
            id = 0
            for el in self._docs_train:
                fout.write(str(id) + ' 0 ' + ' '.join(el) + '\n')
                id += 1

        avitm = AVITM(logger=self._logger,
                      input_size=self._bow_size,
                      n_components=self._n_components,
                      model_type=self._model_type,
                      hidden_sizes=self._hidden_sizes,
                      activation=self._activation,
                      dropout=self._dropout,
                      learn_priors=self._learn_priors,
                      batch_size=self._batch_size,
                      lr=self._lr,
                      momentum=self._momentum,
                      solver=self._solver,
                      num_epochs=self._num_epochs,
                      reduce_on_plateau=self._reduce_on_plateau,
                      topic_prior_mean=self._topic_prior_mean,
                      topic_prior_variance=self._topic_prior_variance,
                      num_samples=self._num_samples,
                      num_data_loader_workers=self._num_data_loader_workers)

        avitm.fit(self._train_dataset, self._val_dataset)

        # Create TMmodel object
        tm = self._createTMmodel(modelFolder, avitm)
        tm.save_npz(corpusFile.parent.joinpath('model.npz'))

        return


class CTMTrainer(Trainer):
    """
    Wrapper for the CTM Topic Model Training. Implements the
    following functionalities
    - Transformation of the corpus to the CTM internal training format
    - Training of the model
    - Creation and persistence of the TMmodel object for tm curation
    - Execution of some other time consuming tasks (pyLDAvis, ..)

    """

    def __init__(self, n_components=10, ctm_model_type='CombinedTM', model_type='prodLDA', hidden_sizes=(100, 100), activation='softplus', dropout=0.2, learn_priors=True, batch_size=64, lr=2e-3, momentum=0.99, solver='adam', num_epochs=100, num_samples=10, reduce_on_plateau=False, topic_prior_mean=0.0, topic_prior_variance=None, num_data_loader_workers=mp.cpu_count(), label_size=0, loss_weights=None, thetas_thr=0.003, sbert_model_to_load='paraphrase-distilroberta-base-v1', logger=None):
        """
        Initilization Method

        Parameters
        ----------
        n_components : int (default=10)
            Number of topic components
        model_type : string (default='prodLDA')
            Type of the model that is going to be trained, 'prodLDA' or 'LDA'
        ctm_model_type : string (default='CombinedTM')
            CTM model that is going to used for training
        hidden_sizes : tuple, length = n_layers (default=(100,100))
            Size of the hidden layer
        activation : string (default='softplus')
            Activation function to be used, chosen from 'softplus', 'relu', 'sigmoid', 'leakyrelu', 'rrelu', 'elu', 'selu' or 'tanh'
        dropout : float (default=0.2)
            Percent of neurons to drop out.
        learn_priors : bool, (default=True)
            If true, priors are made learnable parameters
        batch_size : int (default=64)
            Size of the batch to use for training
        lr: float (defualt=2e-3)
            Learning rate to be used for training
        momentum: folat (default=0.99)
            Momemtum to be used for training
        solver: string (default='adam')
            NN optimizer to be used, chosen from 'adagrad', 'adam', 'sgd', 'adadelta' or 'rmsprop' 
        num_epochs: int (default=100)
            Number of epochs to train for
        num_samples: int (default=10)
            Number of times the theta needs to be sampled
        reduce_on_plateau: bool (default=False)
            If true, reduce learning rate by 10x on plateau of 10 epochs 
        topic_prior_mean: double (default=0.0)
            Mean parameter of the prior
        topic_prior_variance: double (default=None)
            Variance parameter of the prior
        num_data_loader_workers: int (default=0)
            Number of subprocesses to use for data loading
        label_size: int (default=0)
            Number of total labels
        loss_weights: dict (default=None)
            It contains the name of the weight parameter (key) and the weight (value) for each loss.
        thetas_thr: float
            Min value for sparsification of topic proportions after training
        sbert_model_to_load: str (default='paraphrase-distilroberta-base-v1')
            Model to be used for calculating the embeddings
        logger: Logger object
            To log object activity
        """

        super().__init__(logger)

        self._n_components = n_components
        self._model_type = model_type
        self._ctm_model_type = ctm_model_type
        self._hidden_sizes = hidden_sizes
        self._activation = activation
        self._dropout = dropout
        self._learn_priors = learn_priors
        self._batch_size = batch_size
        self._lr = lr
        self._momentum = momentum
        self._solver = solver
        self._num_epochs = num_epochs
        self._reduce_on_plateau = reduce_on_plateau
        self._topic_prior_mean = topic_prior_mean
        self._topic_prior_variance = topic_prior_variance
        self._num_samples = num_samples
        self._num_data_loader_workers = num_data_loader_workers
        self._label_size = label_size
        self._sbert_model_to_load = sbert_model_to_load
        self._loss_weights = loss_weights
        self._thetas_thr = thetas_thr

        return

    def _createTMmodel(self, modelFolder, ctm):
        """Creates an object of class TMmodel hosting the topic model
        that has been trained using ProdLDA topic modeling and whose
        output is available at the provided folder

        Parameters
        ----------
        modelFolder: Path
            the folder with the mallet output files

        Returns
        -------
        tm: TMmodel
            The topic model as an object of class TMmodel
        """

        # Get thetas
        thetas32 = np.asarray(ctm.get_doc_topic_distribution(ctm.train_data))

        # Sparsification of thetas matrix
        self._logger.debug('-- -- Sparsifying doc-topics matrix')
        # Create figure to check thresholding is correct
        self._SaveThrFig(thetas32, modelFolder.joinpath('thetasDist.pdf'))
        # Set to zeros all thetas below threshold, and renormalize
        thetas32[thetas32 < self._thetas_thr] = 0
        thetas32 = normalize(thetas32, axis=1, norm='l1')
        thetas32 = sparse.csr_matrix(thetas32, copy=True)

        # Recalculate topic weights to avoid errors due to sparsification
        alphas = np.asarray(np.mean(thetas32, axis=0)).ravel()

        # Calculate beta matrix
        betas = ctm.get_topic_word_distribution()

        # Create vocabulary files and calculate beta matrix
        vocab_size = betas.shape[1]
        vocab = []
        term_freq = np.zeros((vocab_size,))

        for top in np.arange(self._n_components):
            for idx, word in self._id2token.items():
                vocab.append(word)
                cnt = betas[top][idx]
                term_freq[idx] += cnt  # Cuántas veces aparece una palabra

        vocabfreq_file = modelFolder.joinpath('vocab_freq.txt')
        with vocabfreq_file.open('w', encoding='utf8') as fout:
            [fout.write(el[0] + '\t' + str(int(el[1])) + '\n')
             for el in zip(vocab, term_freq)]
        self._logger.debug('-- -- CTM training: Vocabulary file generated')

        tm = TMmodel(betas=betas, thetas=thetas32, alphas=alphas,
                     vocabfreq_file=vocabfreq_file)

        return tm

    def fit(self, corpusFile, embeddingsFile=None):
        """
        Training of CTM Topic Model

        Parameters
        ----------
        corpusFile: Path
            Path to txt file in mallet format
            id 0 token1 token2 token3 ...
        """

        # Output model folder and training file for the corpus
        if not os.path.exists(corpusFile):
            self._logger.error(
                f'-- -- Provided corpus Path does not exist -- Stop')
            sys.exit()

        modelFolder = corpusFile.parent.joinpath('modelFiles')
        modelFolder.mkdir()

        # Generating the corpus in the input format required by ProdLDA
        self._logger.info('-- -- CTM Corpus Generation: BOW Dataset object')
        df = pd.read_parquet(corpusFile)
        df_lemas = df[["bow_text"]].values.tolist()
        df_lemas = [doc[0].split() for doc in df_lemas]
        self._corpus = [el for el in df_lemas]

        if embeddingsFile is None:
            df_raw = df[["all_rawtext"]].values.tolist()
            df_raw = [doc[0].split() for doc in df_raw]
            self._unpreprocessed_corpus = [el for el in df_raw]
            self._embeddings = None
        else:
            if not embeddingsFile.is_file():
                self._logger.error(
                    f'-- -- Provided embeddings Path does not exist -- Stop')
                sys.exit()
            self._embeddings = np.load(embeddingsFile, allow_pickle=True)
            self._unpreprocessed_corpus = None

        # Generate the corpus in the input format required by CTM
        self._train_dts, self._val_dts, self._input_size, self._id2token, _, self._embeddings_train, _, self._docs_train = \
            prepare_ctm_dataset(corpus=self._corpus,
                                unpreprocessed_corpus=self._unpreprocessed_corpus,
                                custom_embeddings=self._embeddings,
                                sbert_model_to_load=self._sbert_model_to_load)

        # Save embeddings
        embeddings_file = modelFolder.joinpath('embeddings.npy')
        np.save(embeddings_file, self._embeddings_train)

        # Save training corpus
        corpus_file = modelFolder.joinpath('corpus.txt')
        with open(corpus_file, 'w', encoding='utf-8') as fout:
            id = 0
            for el in self._docs_train:
                fout.write(str(id) + ' 0 ' + ' '.join(el) + '\n')
                id += 1

        # TODO: Maybe is better to add another parameter to ask for inference type for beta and super
        if self._ctm_model_type == 'ZeroShotTM':
            ctm = ZeroShotTM(
                logger=self._logger,
                input_size=self._input_size,
                contextual_size=768,
                n_components=self._n_components,
                model_type=self._model_type,
                hidden_sizes=self._hidden_sizes,
                activation=self._activation,
                dropout=self._dropout,
                learn_priors=self._learn_priors,
                batch_size=self._batch_size,
                lr=self._lr,
                momentum=self._momentum,
                solver=self._solver,
                num_epochs=self._num_epochs,
                num_samples=self._num_samples,
                reduce_on_plateau=self._reduce_on_plateau,
                topic_prior_mean=self._topic_prior_mean,
                topic_prior_variance=self._topic_prior_variance,
                num_data_loader_workers=self._num_data_loader_workers)
        else:
            ctm = CombinedTM(
                logger=self._logger,
                input_size=self._input_size,
                contextual_size=768,
                n_components=self._n_components,
                model_type=self._model_type,
                hidden_sizes=self._hidden_sizes,
                activation=self._activation,
                dropout=self._dropout,
                learn_priors=self._learn_priors,
                batch_size=self._batch_size,
                lr=self._lr,
                momentum=self._momentum,
                solver=self._solver,
                num_epochs=self._num_epochs,
                num_samples=self._num_samples,
                reduce_on_plateau=self._reduce_on_plateau,
                topic_prior_mean=self._topic_prior_mean,
                topic_prior_variance=self._topic_prior_variance,
                num_data_loader_workers=self._num_data_loader_workers,
                label_size=self._label_size,
                loss_weights=self._loss_weights)

        ctm.fit(self._train_dts, self._val_dts)

        # Create TMmodel object
        tm = self._createTMmodel(modelFolder, ctm)
        tm.save_npz(corpusFile.parent.joinpath('model.npz'))

        return


class HierarchicalTMManager(object):

    def __init__(self, logger=None):
        """
        Initilization Method

        Parameters
        ----------
        logger: Logger object
            To log object activity
        """

        if logger:
            self._logger = logger
        else:
            import logging
            logging.basicConfig(level='INFO')
            self._logger = logging.getLogger('HierarchicalTMManager')

        return

    def create_submodel_tr_corpus(self, TMmodel_path, configFile_f, configFile_c):
        """

        Parameters
        ----------
        TMmodel_path: str
            Path to the TModel object associated with the father model
        train_config_f: str
            Father model's configuration file' s path
        train_config_c: str
            Submodel's configuration file' s path
        """

        # Load TMmodel
        configFile_c = Path(configFile_c)
        configFile_f = Path(configFile_f)
        vocabFile = configFile_f.parent.joinpath(
            'modelFiles/vocab_freq.txt')
        tmmodel = TMmodel(vocabfreq_file=vocabFile,
                          from_file=TMmodel_path)

        # Read training configurations from father model and submodel
        with configFile_f.open('r', encoding='utf8') as fin:
            tr_config_f = json.load(fin)
        configFile_c = Path(configFile_c)
        with configFile_c.open('r', encoding='utf8') as fin:
            tr_config_c = json.load(fin)

        # Get father model's training corpus as dask dataframe
        if tr_config_f['trainer'] == "ctm" or  tr_config_f['trainer'] == "prodLDA":
            corpusFile = configFile_f.parent.joinpath('modelFiles/corpus.txt')
            self._logger.info(corpusFile)
        else:
            corpusFile = configFile_f.parent.joinpath('corpus.txt')
        corpus = [line.rsplit(' 0 ')[1].strip() for line in open(
            corpusFile, encoding="utf-8").readlines()]
        tr_data_df = pd.DataFrame(data=corpus, columns=['doc'])
        tr_data_df['id'] = range(1, len(tr_data_df) + 1)
        tr_data_ddf = dd.from_pandas(tr_data_df, npartitions=2)

        # Get embeddings if the trainer is CTM
        if tr_config_f['trainer'] == "ctm":
            embeddingsFile = configFile_f.parent.joinpath('modelFiles/embeddings.npy')
            embeddings = np.load(embeddingsFile, allow_pickle=True)

        # Get father model's thetas and betas and expansion topic
        thetas = tmmodel.get_thetas().toarray()  # (ndocs, ntopics)
        betas = tmmodel.get_betas()  # (ntopics, nwords)
        vocab_id2w = tmmodel.get_vocab_id2w()
        vocab_w2id = tmmodel.get_vocab_w2id()
        exp_tpc = int(tr_config_c['expansion_tpc'])

        if tr_config_c['htm-version'] == "htm-ws":
            self._logger.info(
                '-- -- -- Creating training corpus according to HTM-WS.')

            def get_htm_ws_corpus(row, thetas, betas, vocab_id2w, vocab_w2id, exp_tpc):
                """Function to carry out the selection of words according to HTM-WS.

                Parameters
                ----------
                row: pandas.Series
                    ndarray representation of the document
                thetas: ndarray
                    Document-topic distribution
                betas: ndarray
                    Word-topic distribution
                vocab_id2w: dict
                    Dictionary in the form {i: word_i}
                exp_tpc: int
                    Expansion topic

                Returns
                -------
                reduced_doc_str: str
                    String representation of the words to keep in the document given by row
                """

                id_doc = int(row["id"]) - 1
                doc = row["doc"].split()
                thetas_d = thetas[id_doc, :]

                # ids of words in d
                words_doc_idx = [vocab_w2id[word]
                                 for word in doc if word in vocab_w2id]

                # ids of words in d assigned to exp_tpc
                words_exp_idx = [idx_w for idx_w in words_doc_idx if np.argmax(
                    np.multiply(thetas_d, betas[:, idx_w])) == exp_tpc]

                #words_exp_idx = [idx_w for idx_w in range(betas.shape[1]) if #np.nonzero(np.random.multinomial(len(betas), np.multiply#(thetas_d, betas[:, idx_w])))[0][0] == exp_tpc]

                # Only words generated by exp_tpc are kept
                reduced_doc = [vocab_id2w[str(id_word)]
                               for id_word in words_exp_idx]
                reduced_doc_str = ' '.join([el for el in reduced_doc])

                return reduced_doc_str

            tr_data_ddf['reduced_doc'] = tr_data_ddf.apply(
                get_htm_ws_corpus, axis=1, meta=('x', 'object'), args=(thetas, betas, vocab_id2w, vocab_w2id, exp_tpc))

            if tr_config_c['trainer'] == "mallet":

                outFile = configFile_c.parent.joinpath('corpus.txt')
                if outFile.is_file():
                    outFile.unlink()

                tr_data_ddf['2mallet'] = tr_data_ddf['id'].apply(
                    str, meta=('id', 'str')) + " 0 " + tr_data_ddf['reduced_doc']

                with ProgressBar():
                    DFmallet = tr_data_ddf[['2mallet']]
                    DFmallet.to_csv(
                        outFile, index=False,
                        header=False, single_file=True,
                        compute_kwargs={'scheduler': 'processes'})

            elif tr_config_c['trainer'] == 'sparkLDA':
                pass

            elif tr_config_c['trainer'] == "prodLDA" or tr_config_c['trainer'] == "ctm":

                outFile = configFile_c.parent.joinpath('corpus.parquet')
                if outFile.is_file():
                    outFile.unlink()

                with ProgressBar():
                    DFparquet = tr_data_ddf[['id', 'reduced_doc']].rename(
                        columns={"reduced_doc": "bow_text"})
                    DFparquet.to_parquet(
                        outFile, write_index=False,
                        compute_kwargs={'scheduler': 'processes'})

        elif tr_config_c['htm-version'] == "htm-ds":
            self._logger.info(
                '-- -- -- Creating training corpus according to HTM-DS.')

            # Get ids of documents that meet the condition of having a representation of the expansion topic larger than thr
            thr = float(tr_config_c['thr'])
            doc_ids_to_keep = \
                [idx for idx in range(thetas.shape[0])
                 if thetas[idx, exp_tpc] > thr]

            # Keep selected documents from the father's corpus
            tr_data_ddf = tr_data_ddf.loc[doc_ids_to_keep, :]

            # Save corpus file in the format required by each trainer
            if tr_config_c['trainer'] == "mallet":

                outFile = configFile_c.parent.joinpath('corpus.txt')
                if outFile.is_file():
                    outFile.unlink()

                tr_data_ddf['2mallet'] = tr_data_ddf['id'].apply(
                    str, meta=('id', 'str')) + " 0 " + tr_data_ddf['doc']

                with ProgressBar():
                    DFmallet = tr_data_ddf[['2mallet']]
                    DFmallet.to_csv(outFile, index=False, header=False, single_file=True, compute_kwargs={
                                    'scheduler': 'processes'})

            elif tr_config_c['trainer'] == 'sparkLDA':
                pass

            elif tr_config_c['trainer'] == "prodLDA" or tr_config_c['trainer'] == "ctm":

                outFile = configFile_c.parent.joinpath('corpus.parquet')
                if outFile.is_file():
                    outFile.unlink()

                with ProgressBar():
                    DFparquet = tr_data_ddf[['id', 'doc']].rename(
                        columns={"doc": "bow_text"})
                    DFparquet.to_parquet(
                        outFile, write_index=False,
                        compute_kwargs={'scheduler': 'processes'})

            if tr_config_c['trainer'] == "ctm":
                embeddings = embeddings[doc_ids_to_keep, :]

        else:
            self._logger.error(
                '-- -- -- The specified HTM version is not available.')
        
                # If the trainer is CTM, keep embeddings related to the selected documents t
        
        if tr_config_c['trainer'] == "ctm":
            # Save embeddings
            embeddings_file = configFile_c.parent.joinpath('embeddings.npy')
            np.save(embeddings_file, embeddings)

        
        return


##############################################################################
#                                  MAIN                                      #
##############################################################################
if __name__ == "__main__":

    parser = argparse.ArgumentParser(description='Topic modeling utilities')
    parser.add_argument('--spark', action='store_true', default=False,
                        help='Indicate that spark cluster is available',
                        required=False)
    parser.add_argument('--listTMmodels', action='store_true', default=False,
                        help='List available Topic Models')
    parser.add_argument('--path_models', type=str, default=None,
                        help="path to topic models folder")
    parser.add_argument('--preproc', action='store_true', default=False,
                        help="Preprocess training data according to config file")
    parser.add_argument('--train', action='store_true', default=False,
                        help="Train Topic Model according to config file")
    parser.add_argument('--hierarchical', action='store_true', default=False,
                        help='Create submodel training data according to config files', required=False)
    parser.add_argument('--config', type=str, default=None,
                        help="path to configuration file")
    parser.add_argument('--config_child', type=str, default=None,
                        help="Path to submodel's config file", required=False)
    args = parser.parse_args()

    if args.spark:

        # Spark imports and session generation
        import pyspark.sql.functions as F
        from pyspark.ml.feature import (CountVectorizer, StopWordsRemover,
                                        Tokenizer)
        from pyspark.sql import SparkSession

        spark = SparkSession\
            .builder\
            .appName("Topicmodeling")\
            .getOrCreate()

    else:
        spark = None

    # Listing of topic models
    if args.listTMmodels:
        if not args.path_models:
            sys.exit('You need to indicate the location of training datasets')

        allTMmodels = {}
        modelFolders = [el for el in Path(args.path_models).iterdir()]

        for TMf in modelFolders:
            modelConfig = TMf.joinpath('trainconfig.json')
            if modelConfig.is_file():
                with modelConfig.open('r', encoding='utf8') as fin:
                    modelInfo = json.load(fin)
                    allTMmodels[modelInfo['name']] = {
                        "name": modelInfo['name'],
                        "description": modelInfo['description'],
                        "visibility": modelInfo['visibility'],
                        "trainer": modelInfo['trainer'],
                        "TrDtSet": modelInfo['TrDtSet'],
                        "creation_date": modelInfo['creation_date'],
                        "hierarchy-level": modelInfo['hierarchy-level'],
                        "htm-version": modelInfo['htm-version']
                    }
                submodelFolders = [el for el in TMf.iterdir() if not el.as_posix().endswith("modelFiles") and not el.as_posix().endswith("corpus.parquet") and not el.as_posix().endswith("_old")]
                for sub_TMf in submodelFolders:
                    submodelConfig = sub_TMf.joinpath('trainconfig.json')
                    if submodelConfig.is_file():
                        with submodelConfig.open('r', encoding='utf8') as fin:
                            submodelInfo = json.load(fin)
                            corpus = "Subcorpus created from " + str(modelInfo['name'])
                            allTMmodels[submodelInfo['name']] = {
                                "name": submodelInfo['name'],
                                "description": submodelInfo['description'],
                                "visibility": submodelInfo['visibility'],
                                "trainer": submodelInfo['trainer'],
                                "TrDtSet": corpus,
                                "creation_date": submodelInfo['creation_date'],
                                "hierarchy-level": submodelInfo['hierarchy-level'],
                                "htm-version": submodelInfo['htm-version']
                            }
        sys.stdout.write(json.dumps(allTMmodels))

    # If the preprocessing flag is activated, we need to check availability of
    # configuration file, and run the preprocessing of the training data using
    # the textPreproc class
    if args.preproc:
        configFile = Path(args.config)
        if configFile.is_file():
            with configFile.open('r', encoding='utf8') as fin:
                train_config = json.load(fin)

            """
            Data preprocessing This part of the code will preprocess all the
            documents that are available in the training dataset and generate
            also the necessary objects for preprocessing objects during inference
            """

            tPreproc = textPreproc(stw_files=train_config['Preproc']['stopwords'],
                                   eq_files=train_config['Preproc']['equivalences'],
                                   min_lemas=train_config['Preproc']['min_lemas'],
                                   no_below=train_config['Preproc']['no_below'],
                                   no_above=train_config['Preproc']['no_above'],
                                   keep_n=train_config['Preproc']['keep_n'])

            # Create a Dataframe with all training data
            trDtFile = Path(train_config['TrDtSet'])
            with trDtFile.open() as fin:
                trDtSet = json.load(fin)

            if args.spark:
                # Read all training data and configure them as a spark dataframe
                for idx, DtSet in enumerate(trDtSet['Dtsets']):
                    df = spark.read.parquet(f"file://{DtSet['parquet']}")
                    if len(DtSet['filter']):
                        # To be implemented
                        # Needs a spark command to carry out the filtering
                        # df = df.filter ...
                        pass
                    df = (
                        df.withColumn("all_lemmas", F.concat_ws(
                            ' ', *DtSet['lemmasfld']))
                          .withColumn("all_rawtext", F.concat_ws(' ', *DtSet['rawtxtfld']))
                          .withColumn("source", F.lit(DtSet["source"]))
                          .select("id", "source", "all_lemmas", "all_rawtext")
                    )
                    if idx == 0:
                        trDF = df
                    else:
                        trDF = trDF.union(df).distinct()

                # We preprocess the data and save the CountVectorizer Model used to obtain the BoW
                trDF = tPreproc.preprocBOW(trDF)
                tPreproc.saveCntVecModel(configFile.parent.resolve())
                trDataFile = tPreproc.exportTrData(trDF=trDF,
                                                   dirpath=configFile.parent.resolve(),
                                                   tmTrainer=train_config['trainer'])
                sys.stdout.write(trDataFile.as_posix())

            else:
                # Read all training data and configure them as a dask dataframe
                for idx, DtSet in enumerate(trDtSet['Dtsets']):
                    df = dd.read_parquet(DtSet['parquet']).fillna("")
                    if len(DtSet['filter']):
                        # To be implemented
                        # Needs a dask command to carry out the filtering
                        # df = df.filter ...
                        pass
                    # Concatenate text fields
                    for idx2, col in enumerate(DtSet['lemmasfld']):
                        if idx2 == 0:
                            df["all_lemmas"] = df[col]
                        else:
                            df["all_lemmas"] += " " + df[col]
                    for idx2, col in enumerate(DtSet['rawtxtfld']):
                        if idx2 == 0:
                            df["all_rawtext"] = df[col]
                        else:
                            df["all_rawtext"] += " " + df[col]
                    df["source"] = DtSet["source"]
                    df = df[["id", "source", "all_lemmas", "all_rawtext"]]

                    # Concatenate dataframes
                    if idx == 0:
                        trDF = df
                    else:
                        trDF = dd.concat([trDF, df])

                #trDF = trDF.drop_duplicates(subset=["id"], ignore_index=True)
                # We preprocess the data and save the Gensim Model used to obtain the BoW
                trDF = tPreproc.preprocBOW(trDF)
                tPreproc.saveGensimDict(configFile.parent.resolve())
                trDataFile = tPreproc.exportTrData(trDF=trDF,
                                                   dirpath=configFile.parent.resolve(),
                                                   tmTrainer=train_config['trainer'])
                sys.stdout.write(trDataFile.as_posix())

        else:
            sys.exit('You need to provide a valid configuration file')

    # If the training flag is activated, we need to check availability of
    # configuration file, and run the topic model training
    if args.train:
        configFile = Path(args.config)
        if configFile.is_file():
            with configFile.open('r', encoding='utf8') as fin:
                train_config = json.load(fin)

                if train_config['trainer'] == 'mallet':
                    MallTr = MalletTrainer(mallet_path=train_config['TMparam']['mallet_path'],
                                           ntopics=train_config['TMparam']['ntopics'],
                                           alpha=train_config['TMparam']['alpha'],
                                           optimize_interval=train_config['TMparam']['optimize_interval'],
                                           num_threads=train_config['TMparam']['num_threads'],
                                           num_iterations=train_config['TMparam']['num_iterations'],
                                           doc_topic_thr=train_config['TMparam']['doc_topic_thr'],
                                           thetas_thr=train_config['TMparam']['thetas_thr'],
                                           token_regexp=train_config['TMparam']['token_regexp'])
                    MallTr.fit(
                        corpusFile=configFile.parent.joinpath('corpus.txt'))

                elif train_config['trainer'] == 'sparkLDA':
                    if not args.spark:
                        sys.stodout.write(
                            "You need access to a spark cluster to run sparkLDA")
                        sys.exit(
                            "You need access to a spark cluster to run sparkLDA")
                    sparkLDATr = sparkLDATrainer()
                    sparkLDATr.fit(
                        configFile.parent.joinpath('corpus.parquet'))

                elif train_config['trainer'] == 'prodLDA':
                    ProdLDATr = ProdLDATrainer(
<<<<<<< HEAD
                        n_components=train_config['PRODparam']['n_components'],
                        model_type=train_config['PRODparam']['model_type'],
                        hidden_sizes=train_config['PRODparam']['hidden_sizes'],
                        activation=train_config['PRODparam']['activation'],
                        dropout=train_config['PRODparam']['dropout'],
                        learn_priors=train_config['PRODparam']['learn_priors'],
                        batch_size=train_config['PRODparam']['batch_size'],
                        lr=train_config['PRODparam']['lr'],
                        momentum=train_config['PRODparam']['momentum'],
                        solver=train_config['PRODparam']['solver'],
                        num_epochs=train_config['PRODparam']['num_epochs'],
                        reduce_on_plateau=train_config['PRODparam']['reduce_on_plateau'],
                        topic_prior_mean=train_config['PRODparam']['topic_prior_mean'],
                        topic_prior_variance=train_config['PRODparam']['topic_prior_variance'],
                        num_samples=train_config['PRODparam']['num_samples'],
                        num_data_loader_workers=train_config['PRODparam']['num_data_loader_workers'],
                        thetas_thr=train_config['PRODparam']['thetas_thr'])
                    ProdLDATr.fit()

=======
                        n_components=train_config['TMparam']['ntopics'],
                        model_type=train_config['TMparam']['model_type'],
                        hidden_sizes=tuple(
                            train_config['TMparam']['hidden_sizes']),
                        activation=train_config['TMparam']['activation'],
                        dropout=train_config['TMparam']['dropout'],
                        learn_priors=train_config['TMparam']['learn_priors'],
                        batch_size=train_config['TMparam']['batch_size'],
                        lr=train_config['TMparam']['lr'],
                        momentum=train_config['TMparam']['momentum'],
                        solver=train_config['TMparam']['solver'],
                        num_epochs=train_config['TMparam']['num_epochs'],
                        reduce_on_plateau=train_config['TMparam']['reduce_on_plateau'],
                        topic_prior_mean=train_config['TMparam']['topic_prior_mean'],
                        topic_prior_variance=train_config['TMparam']['topic_prior_variance'],
                        num_samples=train_config['TMparam']['num_samples'],
                        num_data_loader_workers=train_config['TMparam']['num_data_loader_workers'],
                        thetas_thr=train_config['TMparam']['thetas_thr'])
                    ProdLDATr.fit(
                        corpusFile=configFile.parent.joinpath('corpus.parquet'))
>>>>>>> fb323e2c
                elif train_config['trainer'] == 'ctm':
                    CTMr = CTMTrainer(
                        n_components=train_config['TMparam']['ntopics'],
                        model_type=train_config['TMparam']['model_type'],
                        ctm_model_type=train_config['TMparam']['ctm_model_type'],
                        hidden_sizes=tuple(
                            train_config['TMparam']['hidden_sizes']),
                        activation=train_config['TMparam']['activation'],
                        dropout=train_config['TMparam']['dropout'],
                        learn_priors=train_config['TMparam']['learn_priors'],
                        batch_size=train_config['TMparam']['batch_size'],
                        lr=train_config['TMparam']['lr'],
                        momentum=train_config['TMparam']['momentum'],
                        solver=train_config['TMparam']['solver'],
                        num_epochs=train_config['TMparam']['num_epochs'],
                        num_samples=train_config['TMparam']['num_samples'],
                        reduce_on_plateau=train_config['TMparam']['reduce_on_plateau'],
                        topic_prior_mean=train_config['TMparam']['topic_prior_mean'],
                        topic_prior_variance=train_config['TMparam']['topic_prior_variance'],
                        num_data_loader_workers=train_config['TMparam']['num_data_loader_workers'],
                        label_size=train_config['TMparam']['label_size'],
                        loss_weights=train_config['TMparam']['loss_weights'],
                        thetas_thr=train_config['TMparam']['thetas_thr'],
                        sbert_model_to_load=train_config['TMparam']['sbert_model_to_load'])

                    if Path(train_config['embeddings']).is_file():
                        CTMr.fit(
                            corpusFile=configFile.parent.joinpath('corpus.parquet'),
                            embeddingsFile=Path(train_config['embeddings']))
                    else:
                        CTMr.fit(
                            corpusFile=configFile.parent.joinpath('corpus.parquet'))

        else:
            sys.exit('You need to provide a valid configuration file')

    if args.hierarchical:
        if not args.config_child:
            sys.exit('You need to provide a configuration file for the submodel')
        else:
            configFile_f = Path(args.config)
            if not configFile_f.is_file():
                sys.exit('You need to provide a valid configuration file for the father model.')
            else:
                configFile_c = Path(args.config_child)
                if not configFile_c.is_file():
                    sys.exit('You need to provide a valid configuration file for the submodel.')
                else:
                    tMmodel_path = configFile_f.parent.joinpath('model.npz')
                    if not tMmodel_path.is_file():
                        sys.exit('There must exist a valid TMmodel file for the parent corpus')
                    
                    # Create hierarhicalTMManager object
                    hierarchicalTMManager = HierarchicalTMManager()
                    
                    # Create corpus
                    hierarchicalTMManager.create_submodel_tr_corpus(
                        tMmodel_path, args.config, args.config_child)<|MERGE_RESOLUTION|>--- conflicted
+++ resolved
@@ -2342,15 +2342,16 @@
                 train_config = json.load(fin)
 
                 if train_config['trainer'] == 'mallet':
-                    MallTr = MalletTrainer(mallet_path=train_config['TMparam']['mallet_path'],
-                                           ntopics=train_config['TMparam']['ntopics'],
-                                           alpha=train_config['TMparam']['alpha'],
-                                           optimize_interval=train_config['TMparam']['optimize_interval'],
-                                           num_threads=train_config['TMparam']['num_threads'],
-                                           num_iterations=train_config['TMparam']['num_iterations'],
-                                           doc_topic_thr=train_config['TMparam']['doc_topic_thr'],
-                                           thetas_thr=train_config['TMparam']['thetas_thr'],
-                                           token_regexp=train_config['TMparam']['token_regexp'])
+                    MallTr = MalletTrainer(
+                        mallet_path=train_config['TMparam']['mallet_path'],
+                        ntopics=train_config['TMparam']['ntopics'],
+                        alpha=train_config['TMparam']['alpha'],
+                        optimize_interval=train_config['TMparam']['optimize_interval'],
+                        num_threads=train_config['TMparam']['num_threads'],
+                        num_iterations=train_config['TMparam']['num_iterations'],
+                        doc_topic_thr=train_config['TMparam']['doc_topic_thr'],
+                        thetas_thr=train_config['TMparam']['thetas_thr'],
+                        token_regexp=train_config['TMparam']['token_regexp'])
                     MallTr.fit(
                         corpusFile=configFile.parent.joinpath('corpus.txt'))
 
@@ -2366,27 +2367,6 @@
 
                 elif train_config['trainer'] == 'prodLDA':
                     ProdLDATr = ProdLDATrainer(
-<<<<<<< HEAD
-                        n_components=train_config['PRODparam']['n_components'],
-                        model_type=train_config['PRODparam']['model_type'],
-                        hidden_sizes=train_config['PRODparam']['hidden_sizes'],
-                        activation=train_config['PRODparam']['activation'],
-                        dropout=train_config['PRODparam']['dropout'],
-                        learn_priors=train_config['PRODparam']['learn_priors'],
-                        batch_size=train_config['PRODparam']['batch_size'],
-                        lr=train_config['PRODparam']['lr'],
-                        momentum=train_config['PRODparam']['momentum'],
-                        solver=train_config['PRODparam']['solver'],
-                        num_epochs=train_config['PRODparam']['num_epochs'],
-                        reduce_on_plateau=train_config['PRODparam']['reduce_on_plateau'],
-                        topic_prior_mean=train_config['PRODparam']['topic_prior_mean'],
-                        topic_prior_variance=train_config['PRODparam']['topic_prior_variance'],
-                        num_samples=train_config['PRODparam']['num_samples'],
-                        num_data_loader_workers=train_config['PRODparam']['num_data_loader_workers'],
-                        thetas_thr=train_config['PRODparam']['thetas_thr'])
-                    ProdLDATr.fit()
-
-=======
                         n_components=train_config['TMparam']['ntopics'],
                         model_type=train_config['TMparam']['model_type'],
                         hidden_sizes=tuple(
@@ -2407,7 +2387,7 @@
                         thetas_thr=train_config['TMparam']['thetas_thr'])
                     ProdLDATr.fit(
                         corpusFile=configFile.parent.joinpath('corpus.parquet'))
->>>>>>> fb323e2c
+
                 elif train_config['trainer'] == 'ctm':
                     CTMr = CTMTrainer(
                         n_components=train_config['TMparam']['ntopics'],
